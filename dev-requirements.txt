--- conflicted
+++ resolved
@@ -2,8 +2,5 @@
 requests[security]
 flake8
 flask
-<<<<<<< HEAD
 werkzeug
-=======
-pytest
->>>>>>> 03683a50
+pytest